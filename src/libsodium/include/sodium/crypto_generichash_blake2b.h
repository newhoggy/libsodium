#ifndef crypto_generichash_blake2b_H
#define crypto_generichash_blake2b_H

#include <stddef.h>
#include <stdint.h>
<<<<<<< HEAD
=======
#include <stdlib.h>
#include <stddef.h>
>>>>>>> 98c02a21

#include "export.h"

#define crypto_generichash_blake2b_BYTES         32U
#define crypto_generichash_blake2b_BYTES_MIN     16U
#define crypto_generichash_blake2b_BYTES_MAX     64U
#define crypto_generichash_blake2b_KEYBYTES      32U
#define crypto_generichash_blake2b_KEYBYTES_MIN  16U
#define crypto_generichash_blake2b_KEYBYTES_MAX  64U
#define crypto_generichash_blake2b_BLOCKBYTES   128U

#if defined(_MSC_VER)
# define CRYPTO_ALIGN(x) __declspec(align(x))
#else
# define CRYPTO_ALIGN(x) __attribute__((aligned(x)))
#endif

#ifdef __cplusplus
extern "C" {
#endif

#pragma pack(push, 1)
CRYPTO_ALIGN(64) typedef struct crypto_generichash_blake2b_state {
    uint64_t h[8];
    uint64_t t[2];
    uint64_t f[2];
    uint8_t  buf[2 * crypto_generichash_blake2b_BLOCKBYTES];
    size_t   buflen;
    uint8_t  last_node;
} crypto_generichash_blake2b_state;
#pragma pack(pop)

SODIUM_EXPORT
size_t crypto_generichash_blake2b_bytes_min(void);

SODIUM_EXPORT
size_t crypto_generichash_blake2b_bytes_max(void);

SODIUM_EXPORT
size_t crypto_generichash_blake2b_keybytes_min(void);

SODIUM_EXPORT
size_t crypto_generichash_blake2b_keybytes_max(void);

SODIUM_EXPORT
size_t crypto_generichash_blake2b_blockbytes(void);

SODIUM_EXPORT
const char * crypto_generichash_blake2b_blockbytes_primitive(void);

SODIUM_EXPORT
int crypto_generichash_blake2b(unsigned char *out, size_t outlen,
                               const unsigned char *in,
                               unsigned long long inlen,
                               const unsigned char *key, size_t keylen);

SODIUM_EXPORT
int crypto_generichash_blake2b_init(crypto_generichash_blake2b_state *state,
                                    const unsigned char *key,
                                    const size_t keylen, const size_t outlen);

SODIUM_EXPORT
int crypto_generichash_blake2b_update(crypto_generichash_blake2b_state *state,
                                      const unsigned char *in,
                                      unsigned long long inlen);

SODIUM_EXPORT
int crypto_generichash_blake2b_final(crypto_generichash_blake2b_state *state,
                                     unsigned char *out,
                                     const size_t outlen);

#ifdef __cplusplus
}
#endif

#define crypto_generichash_blake2b_ref crypto_generichash_blake2b
#define crypto_generichash_blake2b_ref_init crypto_generichash_blake2b_init
#define crypto_generichash_blake2b_ref_update crypto_generichash_blake2b_update
#define crypto_generichash_blake2b_ref_final crypto_generichash_blake2b_final

#endif<|MERGE_RESOLUTION|>--- conflicted
+++ resolved
@@ -3,11 +3,7 @@
 
 #include <stddef.h>
 #include <stdint.h>
-<<<<<<< HEAD
-=======
 #include <stdlib.h>
-#include <stddef.h>
->>>>>>> 98c02a21
 
 #include "export.h"
 
