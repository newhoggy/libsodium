#ifndef __STDC_WANT_LIB_EXT1__
# define __STDC_WANT_LIB_EXT1__ 1
#endif
#include <assert.h>
#include <errno.h>
#include <limits.h>
#include <signal.h>
#include <stddef.h>
#include <stdint.h>
#include <stdlib.h>
#include <string.h>

#ifdef HAVE_SYS_MMAN_H
# include <sys/mman.h>
#endif

#ifdef _WIN32
# include <windows.h>
# include <wincrypt.h>
#else
# include <unistd.h>
#endif

#ifndef HAVE_C_VARARRAYS
# ifdef HAVE_ALLOCA_H
#  include <alloca.h>
# elif !defined(alloca)
#  if defined(__clang__) || defined(__GNUC__)
#   define alloca __builtin_alloca
#  elif defined _AIX
#   define alloca __alloca
#  elif defined _MSC_VER
#   include <malloc.h>
#   define alloca _alloca
#  else
#   include <stddef.h>
#   ifdef  __cplusplus
extern "C"
#   endif
void *alloca (size_t);
#  endif
# endif
#endif

#include "core.h"
#include "randombytes.h"
#include "utils.h"

#ifndef ENOSYS
# define ENOSYS ENXIO
#endif

#if defined(_WIN32) && \
    (!defined(WINAPI_FAMILY) || WINAPI_FAMILY == WINAPI_FAMILY_DESKTOP_APP)
# define WINAPI_DESKTOP
#endif

#define CANARY_SIZE 16U
#define GARBAGE_VALUE 0xdb

#ifndef MAP_NOCORE
# define MAP_NOCORE 0
#endif
#if !defined(MAP_ANON) && defined(MAP_ANONYMOUS)
# define MAP_ANON MAP_ANONYMOUS
#endif
#if defined(WINAPI_DESKTOP) || (defined(MAP_ANON) && defined(HAVE_MMAP)) || \
    defined(HAVE_POSIX_MEMALIGN)
# define HAVE_ALIGNED_MALLOC
#endif
#if defined(HAVE_MPROTECT) && \
    !(defined(PROT_NONE) && defined(PROT_READ) && defined(PROT_WRITE))
# undef HAVE_MPROTECT
#endif
#if defined(HAVE_ALIGNED_MALLOC) && \
    (defined(WINAPI_DESKTOP) || defined(HAVE_MPROTECT))
# define HAVE_PAGE_PROTECTION
#endif
#if !defined(MADV_DODUMP) && defined(MADV_CORE)
# define MADV_DODUMP   MADV_CORE
# define MADV_DONTDUMP MADV_NOCORE
#endif

static size_t        page_size;
static unsigned char canary[CANARY_SIZE];

/* LCOV_EXCL_START */
#ifdef HAVE_WEAK_SYMBOLS
__attribute__((weak)) void
_sodium_dummy_symbol_to_prevent_memzero_lto(void *const  pnt,
                                            const size_t len);
__attribute__((weak)) void
_sodium_dummy_symbol_to_prevent_memzero_lto(void *const  pnt,
                                            const size_t len)
{
    (void) pnt; /* LCOV_EXCL_LINE */
    (void) len; /* LCOV_EXCL_LINE */
}
#endif
/* LCOV_EXCL_STOP */

void
sodium_memzero(void *const pnt, const size_t len)
{
#ifdef _WIN32
    SecureZeroMemory(pnt, len);
#elif defined(HAVE_MEMSET_S)
    if (len > 0U && memset_s(pnt, (rsize_t) len, 0, (rsize_t) len) != 0) {
        sodium_misuse(); /* LCOV_EXCL_LINE */
    }
#elif defined(HAVE_EXPLICIT_BZERO)
    explicit_bzero(pnt, len);
#elif defined(HAVE_EXPLICIT_MEMSET)
    explicit_memset(pnt, 0, len);
#elif HAVE_WEAK_SYMBOLS
    memset(pnt, 0, len);
    _sodium_dummy_symbol_to_prevent_memzero_lto(pnt, len);
# ifdef HAVE_INLINE_ASM
    __asm__ __volatile__ ("" : : "r"(pnt) : "memory");
# endif
#else
    volatile unsigned char *volatile pnt_ =
        (volatile unsigned char *volatile) pnt;
    size_t i = (size_t) 0U;

    while (i < len) {
        pnt_[i++] = 0U;
    }
#endif
}

void
sodium_stackzero(const size_t len)
{
#ifdef HAVE_C_VARARRAYS
    unsigned char fodder[len];
    sodium_memzero(fodder, len);
#elif HAVE_ALLOCA
    sodium_memzero(alloca(len), len);
#endif
}

#ifdef HAVE_WEAK_SYMBOLS
__attribute__((weak)) void
_sodium_dummy_symbol_to_prevent_memcmp_lto(const unsigned char *b1,
                                           const unsigned char *b2,
                                           const size_t         len);
__attribute__((weak)) void
_sodium_dummy_symbol_to_prevent_memcmp_lto(const unsigned char *b1,
                                           const unsigned char *b2,
                                           const size_t         len)
{
    (void) b1;
    (void) b2;
    (void) len;
}
#endif

int
sodium_memcmp(const void *const b1_, const void *const b2_, size_t len)
{
#ifdef HAVE_WEAK_SYMBOLS
    const unsigned char *b1 = (const unsigned char *) b1_;
    const unsigned char *b2 = (const unsigned char *) b2_;
#else
    const volatile unsigned char *volatile b1 =
        (const volatile unsigned char *volatile) b1_;
    const volatile unsigned char *volatile b2 =
        (const volatile unsigned char *volatile) b2_;
#endif
    size_t                 i;
    volatile unsigned char d = 0U;

#if HAVE_WEAK_SYMBOLS
    _sodium_dummy_symbol_to_prevent_memcmp_lto(b1, b2, len);
#endif
    for (i = 0U; i < len; i++) {
        d |= b1[i] ^ b2[i];
    }
    return (1 & ((d - 1) >> 8)) - 1;
}

#ifdef HAVE_WEAK_SYMBOLS
__attribute__((weak)) void
_sodium_dummy_symbol_to_prevent_compare_lto(const unsigned char *b1,
                                            const unsigned char *b2,
                                            const size_t         len);
__attribute__((weak)) void
_sodium_dummy_symbol_to_prevent_compare_lto(const unsigned char *b1,
                                            const unsigned char *b2,
                                            const size_t         len)
{
    (void) b1;
    (void) b2;
    (void) len;
}
#endif

int
sodium_compare(const unsigned char *b1_, const unsigned char *b2_, size_t len)
{
#ifdef HAVE_WEAK_SYMBOLS
    const unsigned char *b1 = b1_;
    const unsigned char *b2 = b2_;
#else
    const volatile unsigned char *volatile b1 =
        (const volatile unsigned char *volatile) b1_;
    const volatile unsigned char *volatile b2 =
        (const volatile unsigned char *volatile) b2_;
#endif
    size_t                 i;
    volatile unsigned char gt = 0U;
    volatile unsigned char eq = 1U;
    uint16_t               x1, x2;

#if HAVE_WEAK_SYMBOLS
    _sodium_dummy_symbol_to_prevent_compare_lto(b1, b2, len);
#endif
    i = len;
    while (i != 0U) {
        i--;
        x1 = b1[i];
        x2 = b2[i];
        gt |= ((x2 - x1) >> 8) & eq;
        eq &= ((x2 ^ x1) - 1) >> 8;
    }
    return (int) (gt + gt + eq) - 1;
}

int
sodium_is_zero(const unsigned char *n, const size_t nlen)
{
    size_t                 i;
    volatile unsigned char d = 0U;

    for (i = 0U; i < nlen; i++) {
        d |= n[i];
    }
    return 1 & ((d - 1) >> 8);
}

void
sodium_increment(unsigned char *n, const size_t nlen)
{
    size_t        i = 0U;
    uint_fast16_t c = 1U;

#ifdef HAVE_AMD64_ASM
    uint64_t t64, t64_2;
    uint32_t t32;

    if (nlen == 12U) {
        __asm__ __volatile__(
            "xorq %[t64], %[t64] \n"
            "xorl %[t32], %[t32] \n"
            "stc \n"
            "adcq %[t64], (%[out]) \n"
            "adcl %[t32], 8(%[out]) \n"
            : [t64] "=&r"(t64), [t32] "=&r"(t32)
            : [out] "D"(n)
            : "memory", "flags", "cc");
        return;
    } else if (nlen == 24U) {
        __asm__ __volatile__(
            "movq $1, %[t64] \n"
            "xorq %[t64_2], %[t64_2] \n"
            "addq %[t64], (%[out]) \n"
            "adcq %[t64_2], 8(%[out]) \n"
            "adcq %[t64_2], 16(%[out]) \n"
            : [t64] "=&r"(t64), [t64_2] "=&r"(t64_2)
            : [out] "D"(n)
            : "memory", "flags", "cc");
        return;
    } else if (nlen == 8U) {
        __asm__ __volatile__("incq (%[out]) \n"
                             :
                             : [out] "D"(n)
                             : "memory", "flags", "cc");
        return;
    }
#endif
    for (; i < nlen; i++) {
        c += (uint_fast16_t) n[i];
        n[i] = (unsigned char) c;
        c >>= 8;
    }
}

void
sodium_add(unsigned char *a, const unsigned char *b, const size_t len)
{
    size_t        i;
    uint_fast16_t c = 0U;

#ifdef HAVE_AMD64_ASM
    uint64_t t64, t64_2, t64_3;
    uint32_t t32;

    if (len == 12U) {
        __asm__ __volatile__(
            "movq (%[in]), %[t64] \n"
            "movl 8(%[in]), %[t32] \n"
            "addq %[t64], (%[out]) \n"
            "adcl %[t32], 8(%[out]) \n"
            : [t64] "=&r"(t64), [t32] "=&r"(t32)
            : [in] "S"(b), [out] "D"(a)
            : "memory", "flags", "cc");
        return;
    } else if (len == 24U) {
        __asm__ __volatile__(
            "movq (%[in]), %[t64] \n"
            "movq 8(%[in]), %[t64_2] \n"
            "movq 16(%[in]), %[t64_3] \n"
            "addq %[t64], (%[out]) \n"
            "adcq %[t64_2], 8(%[out]) \n"
            "adcq %[t64_3], 16(%[out]) \n"
            : [t64] "=&r"(t64), [t64_2] "=&r"(t64_2), [t64_3] "=&r"(t64_3)
            : [in] "S"(b), [out] "D"(a)
            : "memory", "flags", "cc");
        return;
    } else if (len == 8U) {
        __asm__ __volatile__(
            "movq (%[in]), %[t64] \n"
            "addq %[t64], (%[out]) \n"
            : [t64] "=&r"(t64)
            : [in] "S"(b), [out] "D"(a)
            : "memory", "flags", "cc");
        return;
    }
#endif
    for (i = 0U; i < len; i++) {
        c += (uint_fast16_t) a[i] + (uint_fast16_t) b[i];
        a[i] = (unsigned char) c;
        c >>= 8;
    }
}

void
sodium_sub(unsigned char *a, const unsigned char *b, const size_t len)
{
    uint_fast16_t c = 0U;
    size_t        i;

#ifdef HAVE_AMD64_ASM
    uint64_t t64_1, t64_2, t64_3, t64_4;
    uint64_t t64_5, t64_6, t64_7, t64_8;
    uint32_t t32;

    if (len == 64U) {
        __asm__ __volatile__(
            "movq   (%[in]), %[t64_1] \n"
            "movq  8(%[in]), %[t64_2] \n"
            "movq 16(%[in]), %[t64_3] \n"
            "movq 24(%[in]), %[t64_4] \n"
            "movq 32(%[in]), %[t64_5] \n"
            "movq 40(%[in]), %[t64_6] \n"
            "movq 48(%[in]), %[t64_7] \n"
            "movq 56(%[in]), %[t64_8] \n"
            "subq %[t64_1],   (%[out]) \n"
            "sbbq %[t64_2],  8(%[out]) \n"
            "sbbq %[t64_3], 16(%[out]) \n"
            "sbbq %[t64_4], 24(%[out]) \n"
            "sbbq %[t64_5], 32(%[out]) \n"
            "sbbq %[t64_6], 40(%[out]) \n"
            "sbbq %[t64_7], 48(%[out]) \n"
            "sbbq %[t64_8], 56(%[out]) \n"
            : [t64_1] "=&r"(t64_1), [t64_2] "=&r"(t64_2), [t64_3] "=&r"(t64_3), [t64_4] "=&r"(t64_4),
              [t64_5] "=&r"(t64_5), [t64_6] "=&r"(t64_6), [t64_7] "=&r"(t64_7), [t64_8] "=&r"(t64_8)
            : [in] "S"(b), [out] "D"(a)
            : "memory", "flags", "cc");
        return;
    }
#endif
    for (i = 0U; i < len; i++) {
        c = (uint_fast16_t) a[i] - (uint_fast16_t) b[i] - c;
        a[i] = (unsigned char) c;
        c = (c >> 8) & 1U;
    }
}

int
_sodium_alloc_init(void)
{
#ifdef HAVE_ALIGNED_MALLOC
# if defined(_SC_PAGESIZE)
    long page_size_ = sysconf(_SC_PAGESIZE);
    if (page_size_ > 0L) {
        page_size = (size_t) page_size_;
    }
# elif defined(WINAPI_DESKTOP)
    SYSTEM_INFO si;
    GetSystemInfo(&si);
    page_size = (size_t) si.dwPageSize;
# endif
    if (page_size < CANARY_SIZE || page_size < sizeof(size_t)) {
        sodium_misuse(); /* LCOV_EXCL_LINE */
    }
#endif
    randombytes_buf(canary, sizeof canary);

    return 0;
}

int
sodium_mlock(void *const addr, const size_t len)
{
#if defined(MADV_DONTDUMP) && defined(HAVE_MADVISE)
    (void) madvise(addr, len, MADV_DONTDUMP);
#endif
#ifdef HAVE_MLOCK
    return mlock(addr, len);
#elif defined(WINAPI_DESKTOP)
    return -(VirtualLock(addr, len) == 0);
#else
    errno = ENOSYS;
    return -1;
#endif
}

int
sodium_munlock(void *const addr, const size_t len)
{
    sodium_memzero(addr, len);
#if defined(MADV_DODUMP) && defined(HAVE_MADVISE)
    (void) madvise(addr, len, MADV_DODUMP);
#endif
#ifdef HAVE_MLOCK
    return munlock(addr, len);
#elif defined(WINAPI_DESKTOP)
    return -(VirtualUnlock(addr, len) == 0);
#else
    errno = ENOSYS;
    return -1;
#endif
}

static int
_mprotect_noaccess(void *ptr, size_t size)
{
#ifdef HAVE_MPROTECT
    return mprotect(ptr, size, PROT_NONE);
#elif defined(WINAPI_DESKTOP)
    DWORD old;
    return -(VirtualProtect(ptr, size, PAGE_NOACCESS, &old) == 0);
#else
    errno = ENOSYS;
    return -1;
#endif
}

static int
_mprotect_readonly(void *ptr, size_t size)
{
#ifdef HAVE_MPROTECT
    return mprotect(ptr, size, PROT_READ);
#elif defined(WINAPI_DESKTOP)
    DWORD old;
    return -(VirtualProtect(ptr, size, PAGE_READONLY, &old) == 0);
#else
    errno = ENOSYS;
    return -1;
#endif
}

static int
_mprotect_readwrite(void *ptr, size_t size)
{
#ifdef HAVE_MPROTECT
    return mprotect(ptr, size, PROT_READ | PROT_WRITE);
#elif defined(WINAPI_DESKTOP)
    DWORD old;
    return -(VirtualProtect(ptr, size, PAGE_READWRITE, &old) == 0);
#else
    errno = ENOSYS;
    return -1;
#endif
}

#ifdef HAVE_ALIGNED_MALLOC

__attribute__((noreturn)) static void
_out_of_bounds(void)
{
# ifdef SIGSEGV
    raise(SIGSEGV);
# elif defined(SIGKILL)
    raise(SIGKILL);
# endif
    abort(); /* not something we want any higher-level API to catch */
} /* LCOV_EXCL_LINE */

static inline size_t
_page_round(const size_t size)
{
    const size_t page_mask = page_size - 1U;

    return (size + page_mask) & ~page_mask;
}

static __attribute__((malloc)) unsigned char *
_alloc_aligned(const size_t size)
{
    void *ptr;

# if defined(MAP_ANON) && defined(HAVE_MMAP)
    if ((ptr = mmap(NULL, size, PROT_READ | PROT_WRITE,
                    MAP_ANON | MAP_PRIVATE | MAP_NOCORE, -1, 0)) ==
        MAP_FAILED) {
        ptr = NULL; /* LCOV_EXCL_LINE */
    }               /* LCOV_EXCL_LINE */
# elif defined(HAVE_POSIX_MEMALIGN)
    if (posix_memalign(&ptr, page_size, size) != 0) {
        ptr = NULL; /* LCOV_EXCL_LINE */
    }               /* LCOV_EXCL_LINE */
# elif defined(WINAPI_DESKTOP)
    ptr = VirtualAlloc(NULL, size, MEM_COMMIT | MEM_RESERVE, PAGE_READWRITE);
# else
#  error Bug
# endif
    return (unsigned char *) ptr;
}

static void
_free_aligned(unsigned char *const ptr, const size_t size)
{
# if defined(MAP_ANON) && defined(HAVE_MMAP)
    (void) munmap(ptr, size);
# elif defined(HAVE_POSIX_MEMALIGN)
    free(ptr);
# elif defined(WINAPI_DESKTOP)
    VirtualFree(ptr, 0U, MEM_RELEASE);
# else
#  error Bug
#endif
}

static unsigned char *
_unprotected_ptr_from_user_ptr(void *const ptr)
{
    uintptr_t      unprotected_ptr_u;
    unsigned char *canary_ptr;
    size_t         page_mask;

    canary_ptr = ((unsigned char *) ptr) - sizeof canary;
    page_mask = page_size - 1U;
    unprotected_ptr_u = ((uintptr_t) canary_ptr & (uintptr_t) ~page_mask);
    if (unprotected_ptr_u <= page_size * 2U) {
        sodium_misuse(); /* LCOV_EXCL_LINE */
    }
    return (unsigned char *) unprotected_ptr_u;
}

#endif /* HAVE_ALIGNED_MALLOC */

#ifndef HAVE_ALIGNED_MALLOC
static __attribute__((malloc)) void *
_sodium_malloc(const size_t size)
{
    return malloc(size > (size_t) 0U ? size : (size_t) 1U);
}
#else
static __attribute__((malloc)) void *
_sodium_malloc(const size_t size)
{
    void          *user_ptr;
    unsigned char *base_ptr;
    unsigned char *canary_ptr;
    unsigned char *unprotected_ptr;
    size_t         size_with_canary;
    size_t         total_size;
    size_t         unprotected_size;

    if (size >= (size_t) SIZE_MAX - page_size * 4U) {
        errno = ENOMEM;
        return NULL;
    }
    if (page_size <= sizeof canary || page_size < sizeof unprotected_size) {
        sodium_misuse(); /* LCOV_EXCL_LINE */
    }
    size_with_canary = (sizeof canary) + size;
    unprotected_size = _page_round(size_with_canary);
    total_size       = page_size + page_size + unprotected_size + page_size;
    if ((base_ptr = _alloc_aligned(total_size)) == NULL) {
        return NULL; /* LCOV_EXCL_LINE */
    }
    unprotected_ptr = base_ptr + page_size * 2U;
    _mprotect_noaccess(base_ptr + page_size, page_size);
# ifndef HAVE_PAGE_PROTECTION
    memcpy(unprotected_ptr + unprotected_size, canary, sizeof canary);
# endif
    _mprotect_noaccess(unprotected_ptr + unprotected_size, page_size);
    sodium_mlock(unprotected_ptr, unprotected_size);
    canary_ptr =
        unprotected_ptr + _page_round(size_with_canary) - size_with_canary;
    user_ptr = canary_ptr + sizeof canary;
    memcpy(canary_ptr, canary, sizeof canary);
    memcpy(base_ptr, &unprotected_size, sizeof unprotected_size);
    _mprotect_readonly(base_ptr, page_size);
    assert(_unprotected_ptr_from_user_ptr(user_ptr) == unprotected_ptr);

    return user_ptr;
}
#endif /* !HAVE_ALIGNED_MALLOC */

__attribute__((malloc)) void *
sodium_malloc(const size_t size)
{
    void *ptr;

    if ((ptr = _sodium_malloc(size)) == NULL) {
        return NULL;
    }
    memset(ptr, (int) GARBAGE_VALUE, size);

    return ptr;
}

__attribute__((malloc)) void *
sodium_allocarray(size_t count, size_t size)
{
    if (count > (size_t) 0U && size >= (size_t) SIZE_MAX / count) {
        errno = ENOMEM;
        return NULL;
    }
    return sodium_malloc(count * size);
}

#ifndef HAVE_ALIGNED_MALLOC
void
sodium_free(void *ptr)
{
    free(ptr);
}
#else
void
sodium_free(void *ptr)
{
    unsigned char *base_ptr;
    unsigned char *canary_ptr;
    unsigned char *unprotected_ptr;
    size_t         total_size;
    size_t         unprotected_size;

    if (ptr == NULL) {
        return;
    }
    canary_ptr      = ((unsigned char *) ptr) - sizeof canary;
    unprotected_ptr = _unprotected_ptr_from_user_ptr(ptr);
    base_ptr        = unprotected_ptr - page_size * 2U;
    memcpy(&unprotected_size, base_ptr, sizeof unprotected_size);
    total_size = page_size + page_size + unprotected_size + page_size;
    _mprotect_readwrite(base_ptr, total_size);
    if (sodium_memcmp(canary_ptr, canary, sizeof canary) != 0) {
        _out_of_bounds();
    }
# ifndef HAVE_PAGE_PROTECTION
    if (sodium_memcmp(unprotected_ptr + unprotected_size, canary,
                      sizeof canary) != 0) {
        _out_of_bounds();
    }
# endif
    sodium_munlock(unprotected_ptr, unprotected_size);
    _free_aligned(base_ptr, total_size);
}
#endif /* HAVE_ALIGNED_MALLOC */

#ifndef HAVE_PAGE_PROTECTION
static int
_sodium_mprotect(void *ptr, int (*cb)(void *ptr, size_t size))
{
    (void) ptr;
    (void) cb;
    errno = ENOSYS;
    return -1;
}
#else
static int
_sodium_mprotect(void *ptr, int (*cb)(void *ptr, size_t size))
{
    unsigned char *base_ptr;
    unsigned char *unprotected_ptr;
    size_t         unprotected_size;

    unprotected_ptr = _unprotected_ptr_from_user_ptr(ptr);
    base_ptr        = unprotected_ptr - page_size * 2U;
    memcpy(&unprotected_size, base_ptr, sizeof unprotected_size);

    return cb(unprotected_ptr, unprotected_size);
}
#endif

int
sodium_mprotect_noaccess(void *ptr)
{
    return _sodium_mprotect(ptr, _mprotect_noaccess);
}

int
sodium_mprotect_readonly(void *ptr)
{
    return _sodium_mprotect(ptr, _mprotect_readonly);
}

int
sodium_mprotect_readwrite(void *ptr)
{
    return _sodium_mprotect(ptr, _mprotect_readwrite);
}

int
sodium_pad(size_t *padded_buflen_p, unsigned char *buf,
           size_t unpadded_buflen, size_t blocksize, size_t max_buflen)
{
    unsigned char          *tail;
    size_t                  i;
    size_t                  xpadlen;
    size_t                  xpadded_len;
    volatile unsigned char  mask;
    unsigned char           barrier_mask;

    if (blocksize <= 0U) {
        return -1;
    }
    xpadlen = blocksize - 1U;
    if ((blocksize & (blocksize - 1U)) == 0U) {
        xpadlen -= unpadded_buflen & (blocksize - 1U);
    } else {
        xpadlen -= unpadded_buflen % blocksize;
    }
    if ((size_t) SIZE_MAX - unpadded_buflen <= xpadlen) {
        sodium_misuse();
    }
    xpadded_len = unpadded_buflen + xpadlen;
    if (xpadded_len >= max_buflen) {
        return -1;
    }
    tail = &buf[xpadded_len];
    if (padded_buflen_p != NULL) {
        *padded_buflen_p = xpadded_len + 1U;
    }
    mask = 0U;
    for (i = 0; i < blocksize; i++) {
        barrier_mask = (unsigned char) (((i ^ xpadlen) - 1U)
           >> ((sizeof(size_t) - 1) * CHAR_BIT));
<<<<<<< HEAD
        tail[-i] = (tail[-i] & mask) | (0x80 & barrier_mask);
=======
        *(tail - i) = ((*(tail - i)) & mask) | (0x80 & barrier_mask);
>>>>>>> a75c1370
        mask |= barrier_mask;
    }
    return 0;
}

int
sodium_unpad(size_t *unpadded_buflen_p, const unsigned char *buf,
             size_t padded_buflen, size_t blocksize)
{
    const unsigned char *tail;
    unsigned char        acc = 0U;
    unsigned char        c;
    unsigned char        valid = 0U;
    volatile size_t      pad_len = 0U;
    size_t               i;
    size_t               is_barrier;

    if (padded_buflen < blocksize || blocksize <= 0U) {
        return -1;
    }
    tail = &buf[padded_buflen - 1U];

    for (i = 0U; i < blocksize; i++) {
        c = *(tail - i);
        is_barrier =
            (( (acc - 1U) & (pad_len - 1U) & ((c ^ 0x80) - 1U) ) >> 8) & 1U;
        acc |= c;
        pad_len |= i & (1U + ~is_barrier);
        valid |= (unsigned char) is_barrier;
    }
    *unpadded_buflen_p = padded_buflen - 1U - pad_len;

    return (int) (valid - 1U);
}<|MERGE_RESOLUTION|>--- conflicted
+++ resolved
@@ -742,11 +742,7 @@
     for (i = 0; i < blocksize; i++) {
         barrier_mask = (unsigned char) (((i ^ xpadlen) - 1U)
            >> ((sizeof(size_t) - 1) * CHAR_BIT));
-<<<<<<< HEAD
-        tail[-i] = (tail[-i] & mask) | (0x80 & barrier_mask);
-=======
         *(tail - i) = ((*(tail - i)) & mask) | (0x80 & barrier_mask);
->>>>>>> a75c1370
         mask |= barrier_mask;
     }
     return 0;
